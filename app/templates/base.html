--- conflicted
+++ resolved
@@ -53,19 +53,11 @@
 
       .container {
         width: min(
-<<<<<<< HEAD
           calc(100% - clamp(1.5rem, 3.5vw, 6rem)),
           clamp(20rem, 94vw, 120rem)
         );
         margin-inline: auto;
         padding-inline: clamp(1.25rem, 3vw, 3.5rem);
-=======
-          calc(100% - clamp(1.75rem, 5vw, 8rem)),
-          clamp(80rem, 88vw, 120rem)
-        );
-        margin-inline: auto;
-        padding-inline: clamp(1rem, 3vw, 3.5rem);
->>>>>>> db054c88
       }
 
       main {
