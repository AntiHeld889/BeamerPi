--- conflicted
+++ resolved
@@ -12,27 +12,11 @@
     <label for="input_gpio" class="form-label">Trigger GPIO</label>
     <select class="form-select" id="input_gpio" name="input_gpio">
       <option value="" {% if not settings.input_gpio %}selected{% endif %}>Deaktiviert</option>
-<<<<<<< HEAD
-      {% for option in available_gpio_pins %}
-      <option value="{{ option.bcm }}" {% if settings.input_gpio == option.bcm %}selected{% endif %}>{{ option.label }}</option>
-      {% endfor %}
-    </select>
-    <div class="form-text">Wähle den GPIO-Pin (BCM-Nummer, Pin-Nummer in Klammern), der als Trigger-Eingang genutzt werden soll.</div>
-  </div>
-  <div class="mb-3">
-    <label for="input_gpio_mode" class="form-label">Trigger-Verhalten</label>
-    <select class="form-select" id="input_gpio_mode" name="input_gpio_mode">
-      <option value="high" {% if settings.input_gpio_active_high %}selected{% endif %}>Schließt gegen 3,3V (aktiv bei HIGH)</option>
-      <option value="low" {% if not settings.input_gpio_active_high %}selected{% endif %}>Schließt gegen GND (aktiv bei LOW)</option>
-    </select>
-    <div class="form-text">Passe an, ob dein Taster/Sensor auf 3,3V oder GND zieht.</div>
-=======
       {% for pin in available_gpio_pins %}
       <option value="{{ pin }}" {% if settings.input_gpio == pin %}selected{% endif %}>GPIO {{ pin }}</option>
       {% endfor %}
     </select>
     <div class="form-text">Wähle den GPIO-Pin, der als Trigger-Eingang genutzt werden soll.</div>
->>>>>>> d33e5223
   </div>
   <button type="submit" class="btn btn-primary">Speichern</button>
   <a href="{{ url_for('index') }}" class="btn btn-secondary">Zurück</a>
